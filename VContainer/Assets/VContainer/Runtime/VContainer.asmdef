{
    "name": "VContainer",
    "rootNamespace": "",
    "references": [
        "Unity.Collections",
        "Unity.Entities",
        "UniTask",
        "Unity.Collections"
    ],
    "includePlatforms": [],
    "excludePlatforms": [],
    "allowUnsafeCode": false,
    "overrideReferences": false,
    "precompiledReferences": [],
    "autoReferenced": true,
    "defineConstraints": [],
    "versionDefines": [
        {
            "name": "com.unity.entities",
            "expression": "",
            "define": "VCONTAINER_ECS_INTEGRATION"
        },
        {
<<<<<<< HEAD
=======
            "name": "com.unity.entities",
            "expression": "(0.60,999)",
            "define": "VCONTAINER_ECS_INTEGRATION_1_0"
        },
        {
>>>>>>> 9d753be6
            "name": "com.cysharp.unitask",
            "expression": "",
            "define": "VCONTAINER_UNITASK_INTEGRATION"
        }
    ],
    "noEngineReferences": false
}<|MERGE_RESOLUTION|>--- conflicted
+++ resolved
@@ -20,15 +20,6 @@
             "expression": "",
             "define": "VCONTAINER_ECS_INTEGRATION"
         },
-        {
-<<<<<<< HEAD
-=======
-            "name": "com.unity.entities",
-            "expression": "(0.60,999)",
-            "define": "VCONTAINER_ECS_INTEGRATION_1_0"
-        },
-        {
->>>>>>> 9d753be6
             "name": "com.cysharp.unitask",
             "expression": "",
             "define": "VCONTAINER_UNITASK_INTEGRATION"
